--- conflicted
+++ resolved
@@ -1,25 +1,13 @@
-<<<<<<< HEAD
-# CAUSE\_tomo — Causal Unsupervised Segmentation for tomographic images
-=======
-# CAUSE\_tomo — Causal Unsupervised Segmentation for tomographic images
->>>>>>> 36999ea1
+# SSG
 
-This code is the further development of [**Causal‑Unsupervised‑Segmentation**](https://github.com/ByungKwanLee/Causal-Unsupervised-Segmentation) with an extended preprocessing pipeline, Hydra‑based configuration, and one‑command training.
+## Results
 
-## ✨ What's new in this fork?
+## Download 
 
-- **Adaptive standardization** – per‑image mean/std computed automatically.
-- **Patchifying & stitching** – work with gigapixel images without memory errors.
-- **Single YAML configuration** – set everything in `config/config.yaml`; no shell edits.
-- **Hydra + TensorBoard logging** – experiment tracking out of the box.
-- **Simplified CLI** – `python train.py` for the full pipeline.
-- **Optional supervision** – evaluate your own labels alongside unsupervised outputs.
+## Install
 
-## Installation
-
-### 1. Clone
-
-```bash
+### Clone this repository:
+```shell script
 git clone https://github.com/Ruslan1541/CAUSE_tomo.git
 cd CAUSE_tomo
 ```
@@ -80,30 +68,9 @@
 
 ## Bringing your own data
 
-Your dataset folder must initially contain only high‑resolution TIFF images:
+To train CAUSE_tomo on your own dataset please specify in [`CAUSE_tomo/config/config.yaml`](/config/config.yaml) set the following parameters:
 
-```
-data_root/my_dataset
-├── img_0001.tif
-├── img_0002.tif
-└── ...
-```
-
-After preprocessing, the script adds:
-
-```
-data_root/my_dataset
-├── img_0001.tif
-├── img_0002.tif
-├── ...
-├── patches/        # extracted patches
-├── std_mean/       # mean.pt & std.pt
-└── results/        # segmentation maps
-```
-## Acknowledgements
-
-<<<<<<< HEAD
-- Original code: [Causal‑Unsupervised‑Segmentation](https://github.com/ByungKwanLee/Causal-Unsupervised-Segmentation)
-=======
-- Original code: [Causal‑Unsupervised‑Segmentation](https://github.com/ByungKwanLee/Causal-Unsupervised-Segmentation)
->>>>>>> 36999ea1
+```yaml
+data_dir: "directory"
+dataset: "dataset_name"
+```